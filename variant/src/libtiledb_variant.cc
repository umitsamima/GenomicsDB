#include <iostream>

#include "libtiledb_variant.h"

Factory f;

StorageManager *Factory::getStorageManager(std::string workspace) {
  if( workspace.compare(this->workspace) != 0 ) {
      if( sm != NULL ) {
          clear();
      }
      // Create storage manager
      // The input is the path to its workspace (the path must exist).
      sm = new StorageManager(workspace);
      this->workspace = workspace;
      // Set reset_qp flag since the sm object has changed
      reset_qp = true;
  }
  return sm;
}

VariantQueryProcessor *Factory::getVariantQueryProcessor(std::string workspace, const StorageManager::ArrayDescriptor* ad) {
  if( reset_qp || workspace.compare(this->workspace) != 0 ) {
      // Create query processor
      // The first input is the path to its workspace (the path must exist).
      qp = new VariantQueryProcessor(workspace, *getStorageManager(workspace), ad);
      this->workspace = workspace;
      reset_qp = false;
  }
  return qp;
}

StorageManager::ArrayDescriptor *Factory::getArrayDescriptor(std::string array_name) {
  if( array_name.compare(this->array_name) != 0 ) {
      // Open arrays in READ mode
      ad = sm->open_array(array_name);
      this->array_name = array_name;
  }
  return ad;
}

const std::type_info *Factory::get_attribute_type(unsigned &schema_idx) { 
    return getArrayDescriptor(array_name)->array_schema().type(schema_idx); 
}

void Factory::clear() {
    if( sm == NULL ) {
        return;
    }
    StorageManager* sm = f.getStorageManager(workspace);
    StorageManager::ArrayDescriptor *ad = f.getArrayDescriptor(array_name);
    delete f.getVariantQueryProcessor(workspace, ad);
    sm->close_array(f.getArrayDescriptor(array_name));
    delete sm;
    workspace.clear();
    array_name.clear();
    reset_qp = true;
}

extern "C" void db_query_column(std::string workspace, std::string array_name, 
        uint64_t query_interval_idx, Variant& variant, VariantQueryConfig& query_config) {
    // Init Storage Manager object in the Factory class as 
    // both ArrayDescriptor and Query Processor use it 
    StorageManager *sm = f.getStorageManager(workspace);
    StorageManager::ArrayDescriptor *ad = f.getArrayDescriptor(array_name);
    VariantQueryProcessor *qp = f.getVariantQueryProcessor(workspace, ad);
    //Do book-keeping, if not already done
    if(!query_config.is_bookkeeping_done())
    {
      qp->do_query_bookkeeping(ad, query_config);
      variant = std::move(Variant(&query_config));
      variant.resize_based_on_query();
    }
    qp->gt_get_column(ad, query_config, query_interval_idx, variant, &f.stats);
    variant.print(std::cout);
}

extern "C" void db_query_column_range(std::string workspace, std::string array_name, 
        uint64_t query_interval_idx, std::vector<Variant>& variants, VariantQueryConfig& query_config) {
    // Init Storage Manager object in the Factory class as 
    // both ArrayDescriptor and Query Processor use it 
    StorageManager *sm = f.getStorageManager(workspace);
    StorageManager::ArrayDescriptor *ad = f.getArrayDescriptor(array_name);
    VariantQueryProcessor *qp = f.getVariantQueryProcessor(workspace, ad);
    //Do book-keeping, if not already done
    if(!query_config.is_bookkeeping_done())
        qp->do_query_bookkeeping(ad, query_config);
    qp->gt_get_column_interval(ad, query_config, query_interval_idx, variants, &f.stats);
    for(const auto& variant : variants)
        variant.print(std::cout, &query_config);
}
<<<<<<< HEAD

extern "C" void db_cleanup() {
    // f.clear();
}

extern "C" const std::type_info *get_attribute_type(unsigned &schema_idx) {
    return f.get_attribute_type(schema_idx); 
=======
extern "C" void db_cleanup(std::string workspace, std::string array_name)
{
    StorageManager* sm = f.getStorageManager(workspace);
    StorageManager::ArrayDescriptor *ad = f.getArrayDescriptor(array_name);
    delete f.getVariantQueryProcessor(workspace, ad);
    sm->close_array(f.getArrayDescriptor(array_name));
}

template<class T>
void print_vector(T* vec, unsigned size)
{
    std::cout << "[ ";
    for(auto i=0u;i<size;++i)
        std::cout << vec[i] << ",";
    std::cout << " ]\n";
}

#define PRINT_MACRO(X)  print_vector<X>(reinterpret_cast<X*>(ptr), size);

enum TestCPointersEnum
{
  TEST_C_POINTER_INT=0u,
  TEST_C_POINTER_INT64_T,
  TEST_C_POINTER_UNSIGNED,
  TEST_C_POINTER_UINT64_T,
  TEST_C_POINTER_FLOAT,
  TEST_C_POINTER_DOUBLE,
  TEST_C_POINTER_CHAR_PTR,
};

extern "C" void test_C_pointers(Variant& variant)
{
    auto type_to_int = std::unordered_map<std::type_index, unsigned> {
        { std::type_index(typeid(int)), TEST_C_POINTER_INT },
        { std::type_index(typeid(int64_t)), TEST_C_POINTER_INT64_T },
        { std::type_index(typeid(unsigned)), TEST_C_POINTER_UNSIGNED },
        { std::type_index(typeid(uint64_t)), TEST_C_POINTER_UINT64_T },
        { std::type_index(typeid(float)), TEST_C_POINTER_FLOAT },
        { std::type_index(typeid(double)), TEST_C_POINTER_DOUBLE },
        { std::type_index(typeid(char)), TEST_C_POINTER_CHAR_PTR }
    };
    for(Variant::valid_calls_iterator iter=variant.begin();iter!=variant.end();++iter)
    {
        VariantCall& curr_call = *iter;
        for(auto i=0u;i<curr_call.get_num_fields();++i)
        {
            auto& field_ptr = curr_call.get_field(i);   //returns unique_ptr<VariantFieldBase>&
            if(field_ptr.get())
            {
                unsigned size = 0;
                char* ptr = 0;
                bool allocated = false;
                //The function may allocate memory which must be freed by the client code
                //For example, when querying the ALT field, the function will allocate array of N char*
                auto type_index = field_ptr->get_C_pointers(size, reinterpret_cast<void**>(&ptr), allocated);
                if(type_to_int.find(type_index) == type_to_int.end())
                {
                  std::cerr << "Unknown type for field idx "<<i<<", skipping\n";
                  continue;
                }
                switch(type_to_int[type_index])
                {
                    case TEST_C_POINTER_INT:
                        PRINT_MACRO(int);
                        break;
                    case TEST_C_POINTER_INT64_T:
                        PRINT_MACRO(int64_t);
                        break;  
                    case TEST_C_POINTER_UNSIGNED:
                        PRINT_MACRO(unsigned);
                        break;
                    case TEST_C_POINTER_UINT64_T:
                        PRINT_MACRO(uint64_t);
                        break;
                    case TEST_C_POINTER_FLOAT:
                        PRINT_MACRO(float);
                        break;
                    case TEST_C_POINTER_DOUBLE:
                        PRINT_MACRO(double);
                        break;
                    case TEST_C_POINTER_CHAR_PTR:
                        PRINT_MACRO(char*);
                        break;
                }
                if(allocated)
                  if(size > 1)
                    delete[] ptr;
                  else
                    delete ptr;
            }
        }
    }
>>>>>>> 3f15a4bd
}<|MERGE_RESOLUTION|>--- conflicted
+++ resolved
@@ -89,7 +89,6 @@
     for(const auto& variant : variants)
         variant.print(std::cout, &query_config);
 }
-<<<<<<< HEAD
 
 extern "C" void db_cleanup() {
     // f.clear();
@@ -97,13 +96,6 @@
 
 extern "C" const std::type_info *get_attribute_type(unsigned &schema_idx) {
     return f.get_attribute_type(schema_idx); 
-=======
-extern "C" void db_cleanup(std::string workspace, std::string array_name)
-{
-    StorageManager* sm = f.getStorageManager(workspace);
-    StorageManager::ArrayDescriptor *ad = f.getArrayDescriptor(array_name);
-    delete f.getVariantQueryProcessor(workspace, ad);
-    sm->close_array(f.getArrayDescriptor(array_name));
 }
 
 template<class T>
@@ -190,5 +182,4 @@
             }
         }
     }
->>>>>>> 3f15a4bd
 }