#include "query_variants.h"

class Factory {
  private:
    StorageManager *sm;
    VariantQueryProcessor *qp;
    StorageManager::ArrayDescriptor *ad;

    // path to TileDb workspace
    std::string workspace;
    // Name of the array in the workspace
    std::string array_name;

    // Flag to know if the QueryProcessor object needs to be reset
    bool reset_qp;

  public:
    Factory() {
        sm = NULL;
        qp = NULL;
        ad = NULL;
        workspace = "";
        array_name = "";
        reset_qp = true;
    }

    ~Factory() {
        if( sm != NULL ) {
            delete sm;
        }
    }

    //Stats struct
    GTProfileStats stats;

    // Get functions that do lazy initialization of the Tile DB Objects
    StorageManager *getStorageManager(std::string workspace);
    VariantQueryProcessor *getVariantQueryProcessor(std::string workspace, const StorageManager::ArrayDescriptor* ad);
    StorageManager::ArrayDescriptor *getArrayDescriptor(std::string array_name);
};

extern "C" void db_query_column(std::string workspace, 
                                                  std::string array_name, 
<<<<<<< HEAD
                                                  uint64_t query_interval_idx, Variant& v, VariantQueryConfig& config); 
extern "C" void print_GT_Column(GTColumn *gtc);
=======
                                                  uint64_t pos); 
extern "C" void print_GT_Column(GTColumn *gtc);

extern "C" void db_cleanup(std::string workspace, std::string array_name);
>>>>>>> 2196bcc2
<|MERGE_RESOLUTION|>--- conflicted
+++ resolved
@@ -41,12 +41,7 @@
 
 extern "C" void db_query_column(std::string workspace, 
                                                   std::string array_name, 
-<<<<<<< HEAD
                                                   uint64_t query_interval_idx, Variant& v, VariantQueryConfig& config); 
 extern "C" void print_GT_Column(GTColumn *gtc);
-=======
-                                                  uint64_t pos); 
-extern "C" void print_GT_Column(GTColumn *gtc);
 
-extern "C" void db_cleanup(std::string workspace, std::string array_name);
->>>>>>> 2196bcc2
+extern "C" void db_cleanup(std::string workspace, std::string array_name);