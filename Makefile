--- conflicted
+++ resolved
@@ -51,7 +51,6 @@
 # CXX = g++ 
 
 # MPI compiler for C++
-<<<<<<< HEAD
 #MPIPATH = #/opt/mpich/dev/intel/default/bin/
 CC  = $(MPIPATH)mpicc
 CXX = $(MPIPATH)mpicxx
@@ -79,11 +78,6 @@
 ifdef VERBOSE
 	CPPFLAGS+= -DVERBOSE=$(VERBOSE)
 endif
-=======
-MPIPATH = #/opt/mpich/dev/intel/default/bin/
-CXX = $(MPIPATH)mpicxx -lstdc++ -std=c++11 -fPIC -fvisibility=hidden \
-      $(LFS_CFLAGS) $(CFLAGS)  
->>>>>>> e36e928e
 
 # --- Directories --- #
 # Directories for the core code of TileDB
@@ -299,15 +293,9 @@
 $(CORE_OBJ_DIR)/%.o: $(CORE_SRC_DIR)/%.cc
 	@mkdir -p $(dir $@) 
 	@echo "Compiling $<"
-<<<<<<< HEAD
 	@$(CXX) $(CPPFLAGS) $(CORE_INCLUDE_PATHS) $(OPENMP_INCLUDE_PATHS) \
                 $(MPI_INCLUDE_PATHS) -c $< -o $@
 	@$(CXX) $(CPPFLAGS) -MM $(CORE_INCLUDE_PATHS) $< > $(@:.o=.d)
-=======
-	@$(CXX) $(CORE_INCLUDE_PATHS) $(OPENMP_INCLUDE_PATHS) \
-                $(MPI_INCLUDE_PATHS) -c $< $(ZLIB) -o $@ 
-	@$(CXX) -MM $(CORE_INCLUDE_PATHS) $< > $(@:.o=.d)
->>>>>>> e36e928e
 	@mv -f $(@:.o=.d) $(@:.o=.d.tmp)
 	@sed 's|.*:|$@:|' < $(@:.o=.d.tmp) > $(@:.o=.d)
 	@rm -f $(@:.o=.d.tmp)
@@ -362,14 +350,8 @@
 $(TILEDB_CMD_OBJ_DIR)/%.o: $(TILEDB_CMD_SRC_DIR)/%.cc
 	@mkdir -p $(TILEDB_CMD_OBJ_DIR)
 	@echo "Compiling $<"
-<<<<<<< HEAD
 	@$(CXX) $(CPPFLAGS) $(TILEDB_CMD_INCLUDE_PATHS) $(CORE_INCLUDE_PATHS) -c $< -o $@
 	@$(CXX) $(CPPFLAGS) -MM $(TILEDB_CMD_INCLUDE_PATHS) \
-=======
-	@$(CXX) $(TILEDB_CMD_INCLUDE_PATHS) $(CORE_INCLUDE_PATHS) -c $< \
-         $(ZLIB) -o $@
-	@$(CXX) -MM $(TILEDB_CMD_INCLUDE_PATHS) \
->>>>>>> e36e928e
                     $(CORE_INCLUDE_PATHS) $< > $(@:.o=.d)
 	@mv -f $(@:.o=.d) $(@:.o=.d.tmp)
 	@sed 's|.*:|$@:|' < $(@:.o=.d.tmp) > $(@:.o=.d)
