--- conflicted
+++ resolved
@@ -25,11 +25,11 @@
 # CXX = g++ 
 
 # MPI compiler for C++
-<<<<<<< HEAD
 #MPIPATH = #/opt/mpich/dev/intel/default/bin/
 CC  = $(MPIPATH)mpicc
 CXX = $(MPIPATH)mpicxx
-CPPFLAGS=-std=c++11 -fPIC -fvisibility=hidden
+CPPFLAGS=-std=c++11 -fPIC -fvisibility=hidden \
+      $(LFS_CFLAGS) $(CFLAGS)
 LDFLAGS=
 
 #HTSDIR=../../htslib
@@ -57,11 +57,6 @@
   CPPFLAGS+=-DDO_PROFILING --no-inline -I$(GPERFTOOLSDIR)/include
   LDFLAGS += -Wl,-Bstatic -L$(GPERFTOOLSDIR)/lib -lprofiler -Wl,-Bdynamic  -lunwind 
 endif
-=======
-MPIPATH = #/opt/mpich/dev/intel/default/bin/
-CXX = $(MPIPATH)mpicxx -std=c++11 -fPIC -fvisibility=hidden \
-      $(LFS_CFLAGS) $(CFLAGS)
->>>>>>> e354d42d
 
 # --- Directories --- #
 # Directories for the core code of TileDB
@@ -234,11 +229,7 @@
 .PHONY: core gtest test doc clean_core clean_gtest variant example \
         clean_test clean_tiledb_cmd clean_la clean_variant clean_example clean
 
-<<<<<<< HEAD
-all: core libtiledb tiledb_cmd la gtest test rvma variant example
-=======
-all: core libtiledb tiledb_cmd gtest test
->>>>>>> e354d42d
+all: core libtiledb tiledb_cmd gtest test variant example 
 
 core: $(CORE_OBJ) 
 
@@ -266,13 +257,8 @@
 
 test: $(TEST_OBJ)
 
-<<<<<<< HEAD
-clean: clean_core clean_libtiledb clean_tiledb_cmd clean_la clean_gtest \
-       clean_test clean_doc clean_rvma  clean_variant clean_example
-=======
 clean: clean_core clean_libtiledb clean_tiledb_cmd clean_gtest \
-       clean_test clean_doc 
->>>>>>> e354d42d
+       clean_test clean_doc clean_variant clean_example 
 
 ########
 # Core #
@@ -372,25 +358,14 @@
 
 # -include $(LA_OBJ:.o=.d)
 
-<<<<<<< HEAD
-$(LA_OBJ_DIR)/%.o: $(LA_SRC_DIR)/%.cc
-	@test -d $(LA_OBJ_DIR) || mkdir -p $(LA_OBJ_DIR)
-	@echo "Compiling $<"
-	@$(CXX) $(CPPFLAGS) $(LA_INCLUDE_PATHS) $(CORE_INCLUDE_PATHS) -c $< -o $@
-	@$(CXX) $(CPPFLAGS) -MM $(CORE_INCLUDE_PATHS) $(LA_INCLUDE_PATHS) $< > $(@:.o=.d)
-	@mv -f $(@:.o=.d) $(@:.o=.d.tmp)
-	@sed 's|.*:|$@:|' < $(@:.o=.d.tmp) > $(@:.o=.d)
-	@rm -f $(@:.o=.d.tmp)
-=======
 # $(LA_OBJ_DIR)/%.o: $(LA_SRC_DIR)/%.cc
-#	@test -d $(LA_OBJ_DIR) || mkdir -p $(LA_OBJ_DIR)
-#	@echo "Compiling $<"
-#	@$(CXX) $(LA_INCLUDE_PATHS) $(CORE_INCLUDE_PATHS) -c $< -o $@
-#	@$(CXX) -MM $(CORE_INCLUDE_PATHS) $(LA_INCLUDE_PATHS) $< > $(@:.o=.d)
-#	@mv -f $(@:.o=.d) $(@:.o=.d.tmp)
-#	@sed 's|.*:|$@:|' < $(@:.o=.d.tmp) > $(@:.o=.d)
-#	@rm -f $(@:.o=.d.tmp)
->>>>>>> e354d42d
+# 	@test -d $(LA_OBJ_DIR) || mkdir -p $(LA_OBJ_DIR)
+# 	@echo "Compiling $<"
+# 	@$(CXX) $(CPPFLAGS) $(LA_INCLUDE_PATHS) $(CORE_INCLUDE_PATHS) -c $< -o $@
+# 	@$(CXX) $(CPPFLAGS) -MM $(CORE_INCLUDE_PATHS) $(LA_INCLUDE_PATHS) $< > $(@:.o=.d)
+# 	@mv -f $(@:.o=.d) $(@:.o=.d.tmp)
+# 	@sed 's|.*:|$@:|' < $(@:.o=.d.tmp) > $(@:.o=.d)
+# 	@rm -f $(@:.o=.d.tmp)
 
 # --- Linking --- #
 
@@ -439,39 +414,20 @@
 
 # -include $(RVMA_OBJ:.o=.d)
 
-<<<<<<< HEAD
-$(RVMA_OBJ_DIR)/%.o: $(RVMA_SRC_DIR)/%.c
-	@test -d $(RVMA_OBJ_DIR) || mkdir -p $(RVMA_OBJ_DIR)
-	@echo "Compiling $<"
-	@$(CXX) $(CPPFLAGS) $(RVMA_INCLUDE_PATHS) $(CORE_INCLUDE_PATHS) -c $< -o $@
-	@$(CXX) $(CPPFLAGS) -MM $(CORE_INCLUDE_PATHS) $(RVMA_INCLUDE_PATHS) $< > $(@:.o=.d)
-	@mv -f $(@:.o=.d) $(@:.o=.d.tmp)
-	@sed 's|.*:|$@:|' < $(@:.o=.d.tmp) > $(@:.o=.d)
-	@rm -f $(@:.o=.d.tmp)
-
-$(RVMA_BIN_DIR)/simple_test: $(RVMA_OBJ) $(CORE_OBJ)
-	@mkdir -p $(RVMA_BIN_DIR)
-	@echo "Creating simple_test"
-	@$(CXX) $(OPENMP_LIB_PATHS) $(OPENMP_LIB) $(MPI_LIB_PATHS) $(MPI_LIB) \
-               -o $@ $^
-=======
 # $(RVMA_OBJ_DIR)/%.o: $(RVMA_SRC_DIR)/%.c
-#	@test -d $(RVMA_OBJ_DIR) || mkdir -p $(RVMA_OBJ_DIR)
-#	@echo "Compiling $<"
-#	@$(CXX) $(RVMA_INCLUDE_PATHS) $(CORE_INCLUDE_PATHS) -c $< -o $@
-#	@$(CXX) -MM $(CORE_INCLUDE_PATHS) $(RVMA_INCLUDE_PATHS) $< > $(@:.o=.d)
-#	@mv -f $(@:.o=.d) $(@:.o=.d.tmp)
-#	@sed 's|.*:|$@:|' < $(@:.o=.d.tmp) > $(@:.o=.d)
-#	@rm -f $(@:.o=.d.tmp)
-
-# --- Linking --- #
+# 	@test -d $(RVMA_OBJ_DIR) || mkdir -p $(RVMA_OBJ_DIR)
+# 	@echo "Compiling $<"
+# 	@$(CXX) $(CPPFLAGS) $(RVMA_INCLUDE_PATHS) $(CORE_INCLUDE_PATHS) -c $< -o $@
+# 	@$(CXX) $(CPPFLAGS) -MM $(CORE_INCLUDE_PATHS) $(RVMA_INCLUDE_PATHS) $< > $(@:.o=.d)
+# 	@mv -f $(@:.o=.d) $(@:.o=.d.tmp)
+# 	@sed 's|.*:|$@:|' < $(@:.o=.d.tmp) > $(@:.o=.d)
+# 	@rm -f $(@:.o=.d.tmp)
 
 # $(RVMA_BIN_DIR)/simple_test: $(RVMA_OBJ) $(CORE_OBJ)
-#	@mkdir -p $(RVMA_BIN_DIR)
-#	@echo "Creating simple_test"
-#	@$(CXX) $(OPENMP_LIB_PATHS) $(OPENMP_LIB) $(MPI_LIB_PATHS) $(MPI_LIB) \
-#               -o $@ $^
->>>>>>> e354d42d
+# 	@mkdir -p $(RVMA_BIN_DIR)
+# 	@echo "Creating simple_test"
+# 	@$(CXX) $(OPENMP_LIB_PATHS) $(OPENMP_LIB) $(MPI_LIB_PATHS) $(MPI_LIB) \
+#                -o $@ $^
 
 # --- Cleaning --- #
 
@@ -500,7 +456,7 @@
 #Linking
 $(EXAMPLE_BIN_DIR)/%: $(EXAMPLE_OBJ_DIR)/%.o $(VARIANT_BIN_DIR)/libtiledb_variant.a
 	@test -d $(EXAMPLE_BIN_DIR) || mkdir -p $(EXAMPLE_BIN_DIR)
-	$(CXX) $(LINKFLAGS) -o $@ $< $(STATIC_LINK_VARIANT_LIBRARY) $(LDFLAGS)
+	$(CXX) $(LINKFLAGS) $(CFLAGS) -o $@ $< $(STATIC_LINK_VARIANT_LIBRARY) $(LDFLAGS)
 
 clean_example:
 	rm -f $(EXAMPLE_OBJ_DIR)/* $(EXAMPLE_BIN_DIR)/* 
