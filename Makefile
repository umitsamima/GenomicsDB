##########
# Macros #
##########

OS := $(shell uname)

# --- Compilers --- #

# C++ compiler
# CXX = g++ 

# MPI compiler for C++
<<<<<<< HEAD
#MPIPATH = #/opt/mpich/dev/intel/default/bin/
CC  = $(MPIPATH)mpicc -std=c11 -fPIC
CXX = $(MPIPATH)mpicxx -std=c++11 -fPIC -fvisibility=hidden 
=======
MPIPATH = #/opt/mpich/dev/intel/default/bin/
CXX = $(MPIPATH)mpicxx -std=c++11 -fPIC -fvisibility=hidden
>>>>>>> f6030e44

# --- Directories --- #
# Directories for the core code of TileDB
CORE_INCLUDE_DIR = core/include
CORE_INCLUDE_SUBDIRS = $(wildcard core/include/*)
CORE_SRC_DIR = core/src
CORE_SRC_SUBDIRS = $(wildcard core/src/*)
CORE_OBJ_DIR = core/obj
CORE_BIN_DIR = core/bin
CORE_LIB_DIR = core/lib

# Directories for the command-line-based frontend of TileDB
TILEDB_CMD_INCLUDE_DIR = tiledb_cmd/include
TILEDB_CMD_SRC_DIR = tiledb_cmd/src
TILEDB_CMD_OBJ_DIR = tiledb_cmd/obj
TILEDB_CMD_BIN_DIR = tiledb_cmd/bin

# Directories of Google Test
GTEST_DIR = gtest
GTEST_INCLUDE_DIR = gtest/include
GTEST_SRC_DIR = gtest/src
GTEST_OBJ_DIR = gtest/obj
GTEST_BIN_DIR = gtest/bin

# Directories for TileDB tests
TEST_SRC_DIR = test/src
TEST_OBJ_DIR = test/obj
TEST_BIN_DIR = test/bin

# Directories for Linear Algebra applications
LA_INCLUDE_DIR = la/include
LA_SRC_DIR = la/src
LA_OBJ_DIR = la/obj
LA_BIN_DIR = la/bin

# Directories for distributed applications
RVMA_INCLUDE_DIR = rvma/include
RVMA_SRC_DIR     = rvma/src
RVMA_OBJ_DIR     = rvma/obj
RVMA_BIN_DIR     = rvma/bin

# Directory for Doxygen documentation
DOXYGEN_DIR = doxygen

# Manpages directories
MANPAGES_MAN_DIR = manpages/man
MANPAGES_HTML_DIR = manpages/html

# Directories for the MPI files - not necessary if mpicxx used.
MPI_INCLUDE_DIR := .
MPI_LIB_DIR := .

# Directories for the OpenMP files
OPENMP_INCLUDE_DIR = .
OPENMP_LIB_DIR = .

# --- Paths --- #
CORE_INCLUDE_PATHS = $(addprefix -I, $(CORE_INCLUDE_SUBDIRS))
TILEDB_CMD_INCLUDE_PATHS = -I$(TILEDB_CMD_INCLUDE_DIR)
LA_INCLUDE_PATHS = -I$(LA_INCLUDE_DIR)
MPI_INCLUDE_PATHS = -I$(MPI_INCLUDE_DIR)
MPI_LIB_PATHS = -L$(MPI_LIB_DIR)
OPENMP_INCLUDE_PATHS = -L$(OPENMP_INCLUDE_DIR)
OPENMP_LIB_PATHS = -L$(OPENMP_LIB_DIR)

# --- Libs --- #
MPI_LIB = -lmpi
OPENMP_LIB = -fopenmp

# --- File Extensions --- #
ifeq ($(OS), Darwin)
  SHLIB_EXT = dylib
else
  SHLIB_EXT = so
endif

# --- Files --- #

# Files of the TileDB core
CORE_INCLUDE := $(foreach D,$(CORE_INCLUDE_SUBDIRS),$D/*.h) 
CORE_SRC := $(wildcard $(foreach D,$(CORE_SRC_SUBDIRS),$D/*.cc))
CORE_OBJ := $(patsubst $(CORE_SRC_DIR)/%.cc, $(CORE_OBJ_DIR)/%.o, $(CORE_SRC))

# Files of the TileDB command-line-based frontend
TILEDB_CMD_INCLUDE := $(wildcard $(TILEDB_CMD_INCLUDE_DIR)/*.h)
TILEDB_CMD_SRC := $(wildcard $(TILEDB_CMD_SRC_DIR)/*.cc)
TILEDB_CMD_OBJ := $(patsubst $(TILEDB_CMD_SRC_DIR)/%.cc,\
                             $(TILEDB_CMD_OBJ_DIR)/%.o, $(TILEDB_CMD_SRC))
TILEDB_CMD_BIN := $(patsubst $(TILEDB_CMD_SRC_DIR)/%.cc,\
                             $(TILEDB_CMD_BIN_DIR)/%, $(TILEDB_CMD_SRC)) 

# Files of the Google Test
GTEST_INCLUDE := $(wildcard $(GTEST_INCLUDE_DIR)/*.h)
GTEST_OBJ := $(patsubst $(GTEST_SRC_DIR)/%.cc, $(GTEST_OBJ_DIR)/%.o,\
                        $(GTEST_SRC))

# Files of the TileDB tests
TEST_SRC := $(wildcard $(TEST_SRC_DIR)/*.cc)
TEST_OBJ := $(patsubst $(TEST_SRC_DIR)/%.cc, $(TEST_OBJ_DIR)/%.o, $(TEST_SRC))

# Files of the Linear Algebra applications
LA_SRC := $(wildcard $(LA_SRC_DIR)/*.cc)
LA_OBJ := $(patsubst $(LA_SRC_DIR)/%.cc, $(LA_OBJ_DIR)/%.o, $(LA_SRC))
LA_BIN := $(patsubst $(LA_SRC_DIR)/%.cc, $(LA_BIN_DIR)/%, $(LA_SRC))

# Files of the distributed applications
RVMA_SRC := $(wildcard $(RVMA_SRC_DIR)/*.c)
RVMA_OBJ := $(patsubst $(RVMA_SRC_DIR)/%.c, $(RVMA_OBJ_DIR)/%.o, $(RVMA_SRC))
RVMA_BIN := $(patsubst $(RVMA_SRC_DIR)/%.c, $(RVMA_BIN_DIR)/%, $(RVMA_SRC))

# Files for the HTML version of the Manpages
MANPAGES_MAN := $(wildcard $(MANPAGES_MAN_DIR)/*)
MANPAGES_HTML := $(patsubst $(MANPAGES_MAN_DIR)/%,\
                            $(MANPAGES_HTML_DIR)/%.html, $(MANPAGES_MAN)) 

###################
# General Targets #
###################

.PHONY: core example gtest test doc clean_core clean_gtest \
        clean_test clean_tiledb_cmd clean_la clean

all: core libtiledb tiledb_cmd la gtest test rvma

core: $(CORE_OBJ) 

libtiledb: core $(CORE_LIB_DIR)/libtiledb.$(SHLIB_EXT)

tiledb_cmd: core $(TILEDB_CMD_BIN)

la: core $(LA_OBJ) $(LA_BIN_DIR)/example_transpose

rvma: core $(RVMA_OBJ) #$(RVMA_BIN_DIR)/simple_test

html: $(MANPAGES_HTML)

doc: doxyfile.inc html

gtest: $(GTEST_OBJ_DIR)/gtest-all.o

test: $(TEST_OBJ)

clean: clean_core clean_libtiledb clean_tiledb_cmd clean_la clean_gtest \
       clean_test clean_doc clean_rvma 

########
# Core #
########

# --- Compilation and dependency genration --- #

-include $(CORE_OBJ:%.o=%.d)

$(CORE_OBJ_DIR)/%.o: $(CORE_SRC_DIR)/%.cc
	@mkdir -p $(dir $@) 
	@echo "Compiling $<"
	@$(CXX) $(CORE_INCLUDE_PATHS) $(OPENMP_INCLUDE_PATHS) \
                $(MPI_INCLUDE_PATHS) -c $< -o $@
	@$(CXX) -MM $(CORE_INCLUDE_PATHS) $< > $(@:.o=.d)
	@mv -f $(@:.o=.d) $(@:.o=.d.tmp)
	@sed 's|.*:|$@:|' < $(@:.o=.d.tmp) > $(@:.o=.d)
	@rm -f $(@:.o=.d.tmp)

# --- Cleaning --- #

clean_core: 
	@echo 'Cleaning core'
	@rm -rf $(CORE_OBJ_DIR)/* $(CORE_BIN_DIR)/* 

#############
# libtiledb #
#############

-include $(CORE_OBJ:%.o=%.d)

# --- Linking --- #

ifeq ($(0S), Darwin)
  SHLIB_FLAGS = -dynamiclib
else
  SHLIB_FLAGS = -shared
endif

ifeq ($(SHLIB_EXT), so)
  SONAME = -Wl,-soname=libtiledb.so
else
  SONAME =
endif

$(CORE_LIB_DIR)/libtiledb.$(SHLIB_EXT): $(CORE_OBJ)
	@mkdir -p $(CORE_LIB_DIR)
	@echo "Creating libtiledb.$(SHLIB_EXT)"
	@$(CXX) $(SHLIB_FLAGS) $(SONAME) -o $@ $^

# --- Cleaning --- #

clean_libtiledb:
	@echo "Cleaning libtiledb.$(SHLIB_EXT)"
	@rm -rf $(CORE_LIB_DIR)/*

##############
# TileDB_cmd #
##############

# --- Compilation and dependency genration --- #

-include $(TILEDB_CMD_OBJ:.o=.d)

$(TILEDB_CMD_OBJ_DIR)/%.o: $(TILEDB_CMD_SRC_DIR)/%.cc
	@mkdir -p $(TILEDB_CMD_OBJ_DIR)
	@echo "Compiling $<"
	@$(CXX) $(TILEDB_CMD_INCLUDE_PATHS) $(CORE_INCLUDE_PATHS) -c $< -o $@
	@$(CXX) -MM $(TILEDB_CMD_INCLUDE_PATHS) \
                    $(CORE_INCLUDE_PATHS) $< > $(@:.o=.d)
	@mv -f $(@:.o=.d) $(@:.o=.d.tmp)
	@sed 's|.*:|$@:|' < $(@:.o=.d.tmp) > $(@:.o=.d)
	@rm -f $(@:.o=.d.tmp)

# --- Linking --- #

$(TILEDB_CMD_BIN_DIR)/%: $(TILEDB_CMD_OBJ_DIR)/%.o $(CORE_OBJ)
	@mkdir -p $(TILEDB_CMD_BIN_DIR)
	@echo "Creating $@"
	@$(CXX) $(OPENMP_LIB_PATHS) $(OPENMP_LIB) $(MPI_LIB_PATHS) $(MPI_LIB) \
                -o $@ $^

# --- Cleaning --- #

clean_tiledb_cmd:
	@echo 'Cleaning tiledb_cmd'
	@rm -f $(TILEDB_CMD_OBJ_DIR)/* $(TILEDB_CMD_BIN_DIR)/*
 
######
# LA #
######

# --- Compilation and dependency genration --- #

-include $(LA_OBJ:.o=.d)

$(LA_OBJ_DIR)/%.o: $(LA_SRC_DIR)/%.cc
	@test -d $(LA_OBJ_DIR) || mkdir -p $(LA_OBJ_DIR)
	@echo "Compiling $<"
	@$(CXX) $(LA_INCLUDE_PATHS) $(CORE_INCLUDE_PATHS) -c $< -o $@
	@$(CXX) -MM $(CORE_INCLUDE_PATHS) $(LA_INCLUDE_PATHS) $< > $(@:.o=.d)
	@mv -f $(@:.o=.d) $(@:.o=.d.tmp)
	@sed 's|.*:|$@:|' < $(@:.o=.d.tmp) > $(@:.o=.d)
	@rm -f $(@:.o=.d.tmp)

# --- Linking --- #

$(LA_BIN_DIR)/example_transpose: $(LA_OBJ) $(CORE_OBJ)
	@mkdir -p $(LA_BIN_DIR)
	@echo "Creating example_transpose"
	@$(CXX) $(OPENMP_LIB_PATHS) $(OPENMP_LIB) $(MPI_LIB_PATHS) $(MPI_LIB) \
               -o $@ $^

# --- Cleaning --- #

clean_la:
	@echo 'Cleaning la'
	@rm -f $(LA_OBJ_DIR)/* $(LA_BIN_DIR)/* 

########
# RVMA #
########

# --- Compilation and dependency genration --- #

-include $(RVMA_OBJ:.o=.d)

$(RVMA_OBJ_DIR)/%.o: $(RVMA_SRC_DIR)/%.c
	@test -d $(RVMA_OBJ_DIR) || mkdir -p $(RVMA_OBJ_DIR)
	@echo "Compiling $<"
	@$(CXX) $(RVMA_INCLUDE_PATHS) $(CORE_INCLUDE_PATHS) -c $< -o $@
	@$(CXX) -MM $(CORE_INCLUDE_PATHS) $(RVMA_INCLUDE_PATHS) $< > $(@:.o=.d)
	@mv -f $(@:.o=.d) $(@:.o=.d.tmp)
	@sed 's|.*:|$@:|' < $(@:.o=.d.tmp) > $(@:.o=.d)
	@rm -f $(@:.o=.d.tmp)

# --- Linking --- #

$(RVMA_BIN_DIR)/simple_test: $(RVMA_OBJ) $(CORE_OBJ)
	@mkdir -p $(RVMA_BIN_DIR)
	@echo "Creating simple_test"
	@$(CXX) $(OPENMP_LIB_PATHS) $(OPENMP_LIB) $(MPI_LIB_PATHS) $(MPI_LIB) \
               -o $@ $^

# --- Cleaning --- #

clean_rvma:
	@echo 'Cleaning RVMA'
	@rm -f $(RVMA_OBJ_DIR)/* $(RVMA_BIN_DIR)/*

###############
# Google Test #
###############

# --- Compilation --- #

$(GTEST_OBJ_DIR)/gtest-all.o: gtest/src/gtest-all.cc \
                              $(wildcard gtest/include/gtest/*.h)
	@test -d $(GTEST_OBJ_DIR) || mkdir -p $(GTEST_OBJ_DIR)
	@echo "Compiling $<"
	@$(CXX) -isystem $(GTEST_INCLUDE_DIR) -I$(GTEST_DIR) \
                -pthread -c $< -o $@

# --- Cleaning --- #

clean_gtest:
	@echo "Cleaning gtest"
	@rm -f $(GTEST_OBJ_DIR)/* $(GTEST_BIN_DIR)/* 

################
# TileDB Tests #
################

# Coming up soon...

# --- Cleaning --- #

clean_test:
	@echo "Cleaning test"
	@rm -f $(TEST_OBJ_DIR)/* $(TEST_BIN_DIR)/* 

################################
# Documentation (with Doxygen) #
################################

doxyfile.inc: $(CORE_INCLUDE) $(TILEDB_CMD_INCLUDE) $(LA_INCLUDE)
	@echo 'Creating Doxygen documentation'
	@echo INPUT = $(DOXYGEN_DIR)/mainpage.dox $(CORE_INCLUDE) \
                      $(TILEDB_CMD_INCLUDE) $(LA_INCLUDE) > doxyfile.inc
	@echo FILE_PATTERNS = *.h >> doxyfile.inc
	@doxygen Doxyfile.mk > Doxyfile.log 2>&1

$(MANPAGES_HTML_DIR)/%.html: $(MANPAGES_MAN_DIR)/%
	@echo 'Converting $< to HTML'
	@mkdir -p $(MANPAGES_HTML_DIR)
	@man2html $< > $@

# --- Cleaning --- #

clean_doc:
	@echo "Cleaning documentation"
	@rm -f doxyfile.inc
	@rm -f $(MANPAGES_HTML)
<|MERGE_RESOLUTION|>--- conflicted
+++ resolved
@@ -10,14 +10,9 @@
 # CXX = g++ 
 
 # MPI compiler for C++
-<<<<<<< HEAD
 #MPIPATH = #/opt/mpich/dev/intel/default/bin/
 CC  = $(MPIPATH)mpicc -std=c11 -fPIC
 CXX = $(MPIPATH)mpicxx -std=c++11 -fPIC -fvisibility=hidden 
-=======
-MPIPATH = #/opt/mpich/dev/intel/default/bin/
-CXX = $(MPIPATH)mpicxx -std=c++11 -fPIC -fvisibility=hidden
->>>>>>> f6030e44
 
 # --- Directories --- #
 # Directories for the core code of TileDB
