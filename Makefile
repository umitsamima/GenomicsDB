##########
# Macros #
##########

OS := $(shell uname)

# Large file support
LFS_CFLAGS = -D_FILE_OFFSET_BITS=64

CFLAGS = -fopenmp
#LINKFLAGS appear before the object file list in the link command (e.g. -fopenmp, -O3)
LINKFLAGS=-fopenmp
#LDFLAGS appear after the list of object files (-lz etc)
LDFLAGS=-lz

# --- Debug/Release mode handler --- #
BUILD ?= debug 

ifeq ($(BUILD),debug)
# CFLAGS += -DDEBUG -Wall -O0 -g
  CFLAGS+= -g -gdwarf-2 -g3 -DDEBUG
  LINKFLAGS+=-g -gdwarf-2 -g3
endif

ifeq ($(BUILD),release)
  CFLAGS += -DNDEBUG -O3 
  LINKFLAGS+=-O3
endif

# Parallel sort
GNU_PARALLEL =

ifeq ($(GNU_PARALLEL),)
  GNU_PARALLEL = 1
endif

ifeq ($(GNU_PARALLEL),1)
  CFLAGS += -DGNU_PARALLEL
endif

# --- Compilers --- #

# C++ compiler
# CXX = g++ 

# MPI compiler for C++
#MPIPATH = #/opt/mpich/dev/intel/default/bin/
CC  = $(MPIPATH)mpicc
CXX = $(MPIPATH)mpicxx
CPPFLAGS=-std=c++11 -fPIC -fvisibility=hidden \
      $(LFS_CFLAGS) $(CFLAGS)

#HTSDIR=../../htslib

ifdef HTSDIR
  CPPFLAGS+=-I$(HTSDIR) -DHTSDIR
  LDFLAGS+=-Wl,-Bstatic -L$(HTSDIR) -lhts -Wl,-Bdynamic
endif

SOFLAGS=-shared -Wl,-soname=

ifdef DO_PROFILING
    CPPFLAGS+=-DDO_PROFILING
endif

ifdef USE_GPERFTOOLS
    GPERFTOOLSDIR ?= /home/karthikg/softwares/gperftools-2.2/install/
    CPPFLAGS+=-DUSE_GPERFTOOLS --no-inline -I$(GPERFTOOLSDIR)/include
    LDFLAGS += -Wl,-Bstatic -L$(GPERFTOOLSDIR)/lib -lprofiler -Wl,-Bdynamic  -lunwind 
endif

ifdef VERBOSE
    CPPFLAGS+= -DVERBOSE=$(VERBOSE)
endif

# --- Directories --- #
# Directories for the core code of TileDB
CORE_INCLUDE_DIR = core/include
CORE_INCLUDE_SUBDIRS = $(wildcard core/include/*)
CORE_SRC_DIR = core/src
CORE_SRC_SUBDIRS = $(wildcard core/src/*)
CORE_OBJ_DEB_DIR = core/obj/debug
CORE_BIN_DEB_DIR = core/bin/debug
ifeq ($(BUILD),debug)
  CORE_OBJ_DIR = $(CORE_OBJ_DEB_DIR)
  CORE_BIN_DIR = $(CORE_BIN_DEB_DIR)
endif
CORE_OBJ_REL_DIR = core/obj/release
CORE_BIN_REL_DIR = core/bin/release
ifeq ($(BUILD),release)
  CORE_OBJ_DIR = $(CORE_OBJ_REL_DIR)
  CORE_BIN_DIR = $(CORE_BIN_REL_DIR)
endif
CORE_LIB_DEB_DIR = core/lib/debug
ifeq ($(BUILD),debug)
  CORE_LIB_DIR = $(CORE_LIB_DEB_DIR)
endif
CORE_LIB_REL_DIR = core/lib/release
ifeq ($(BUILD),release)
  CORE_LIB_DIR = $(CORE_LIB_REL_DIR)
endif

# Directories for the command-line-based frontend of TileDB
TILEDB_CMD_INCLUDE_DIR = tiledb_cmd/include
TILEDB_CMD_SRC_DIR = tiledb_cmd/src
TILEDB_CMD_OBJ_DEB_DIR = tiledb_cmd/obj/debug
TILEDB_CMD_BIN_DEB_DIR = tiledb_cmd/bin/debug
ifeq ($(BUILD),debug)
  TILEDB_CMD_OBJ_DIR = $(TILEDB_CMD_OBJ_DEB_DIR)
  TILEDB_CMD_BIN_DIR = $(TILEDB_CMD_BIN_DEB_DIR)
endif
TILEDB_CMD_OBJ_REL_DIR = tiledb_cmd/obj/release
TILEDB_CMD_BIN_REL_DIR = tiledb_cmd/bin/release
ifeq ($(BUILD),release)
  TILEDB_CMD_OBJ_DIR = $(TILEDB_CMD_OBJ_REL_DIR)
  TILEDB_CMD_BIN_DIR = $(TILEDB_CMD_BIN_REL_DIR)
endif

#Variant dir
VARIANT_INCLUDE_DIR = variant/include
VARIANT_SRC_DIR = variant/src
VARIANT_OBJ_DIR = variant/obj
VARIANT_BIN_DIR = variant/bin
EXAMPLE_INCLUDE_DIR = variant/example/include
EXAMPLE_SRC_DIR = variant/example/src
EXAMPLE_OBJ_DIR = variant/example/obj
EXAMPLE_BIN_DIR = variant/example/bin

# Directories of Google Test
GTEST_DIR = gtest
GTEST_INCLUDE_DIR = gtest/include
GTEST_SRC_DIR = gtest/src
GTEST_OBJ_DIR = gtest/obj
GTEST_BIN_DIR = gtest/bin

# Directories for TileDB tests
TEST_SRC_DIR = test/src
TEST_OBJ_DIR = test/obj
TEST_BIN_DIR = test/bin

# Directories for Linear Algebra applications
LA_INCLUDE_DIR = la/include
LA_SRC_DIR = la/src
LA_OBJ_DIR = la/obj
LA_BIN_DIR = la/bin

# Directories for distributed applications
RVMA_INCLUDE_DIR = rvma/include
RVMA_SRC_DIR     = rvma/src
RVMA_OBJ_DIR     = rvma/obj
RVMA_BIN_DIR     = rvma/bin

# Directory for Doxygen documentation
DOXYGEN_DIR = doxygen

# Manpages directories
MANPAGES_MAN_DIR = manpages/man
MANPAGES_HTML_DIR = manpages/html

# Directories for the MPI files - not necessary if mpicxx used.
MPI_INCLUDE_DIR := .
MPI_LIB_DIR := .

# Directories for the OpenMP files
OPENMP_INCLUDE_DIR = .
OPENMP_LIB_DIR = .

STATIC_LINK_CORE_LIBRARY=-Wl,-Bstatic -L$(CORE_BIN_DIR)/ -lcore -Wl,-Bdynamic
STATIC_LINK_VARIANT_LIBRARY=-Wl,-Bstatic -L$(VARIANT_BIN_DIR)/ -ltiledb_variant -Wl,-Bdynamic

# --- Paths --- #
CORE_INCLUDE_PATHS = $(addprefix -I, $(CORE_INCLUDE_SUBDIRS))
TILEDB_CMD_INCLUDE_PATHS = -I$(TILEDB_CMD_INCLUDE_DIR)
LA_INCLUDE_PATHS = -I$(LA_INCLUDE_DIR)
VARIANT_INCLUDE_PATHS = -I$(VARIANT_INCLUDE_DIR)
EXAMPLE_INCLUDE_PATHS = -I$(EXAMPLE_INCLUDE_DIR)
MPI_INCLUDE_PATHS = -I$(MPI_INCLUDE_DIR)
MPI_LIB_PATHS = -L$(MPI_LIB_DIR)
OPENMP_INCLUDE_PATHS = -L$(OPENMP_INCLUDE_DIR)
OPENMP_LIB_PATHS = -L$(OPENMP_LIB_DIR)

# --- Libs --- #
MPI_LIB = -lmpi
OPENMP_LIB = -fopenmp 
ZLIB = -lz

# --- File Extensions --- #
ifeq ($(OS), Darwin)
  SHLIB_EXT = dylib
else
  SHLIB_EXT = so
endif

# --- Files --- #

# Files of the TileDB core
CORE_INCLUDE := $(foreach D,$(CORE_INCLUDE_SUBDIRS),$D/*.h) 
CORE_SRC := $(wildcard $(foreach D,$(CORE_SRC_SUBDIRS),$D/*.cc))
CORE_OBJ := $(patsubst $(CORE_SRC_DIR)/%.cc, $(CORE_OBJ_DIR)/%.o, $(CORE_SRC))

# Files of the TileDB command-line-based frontend
TILEDB_CMD_INCLUDE := $(wildcard $(TILEDB_CMD_INCLUDE_DIR)/*.h)
TILEDB_CMD_SRC := $(wildcard $(TILEDB_CMD_SRC_DIR)/*.cc)
TILEDB_CMD_OBJ := $(patsubst $(TILEDB_CMD_SRC_DIR)/%.cc,\
                             $(TILEDB_CMD_OBJ_DIR)/%.o, $(TILEDB_CMD_SRC))
TILEDB_CMD_BIN := $(patsubst $(TILEDB_CMD_SRC_DIR)/%.cc,\
                             $(TILEDB_CMD_BIN_DIR)/%, $(TILEDB_CMD_SRC)) 

VARIANT_INCLUDE := $(wildcard $(VARIANT_INCLUDE_DIR)/*.h)
VARIANT_SRC := $(wildcard $(VARIANT_SRC_DIR)/*.cc)
VARIANT_OBJ := $(patsubst $(VARIANT_SRC_DIR)/%.cc, $(VARIANT_OBJ_DIR)/%.o, $(VARIANT_SRC))
EXAMPLE_INCLUDE := $(wildcard $(EXAMPLE_INCLUDE_DIR)/*.h)
EXAMPLE_SRC := $(wildcard $(EXAMPLE_SRC_DIR)/*.cc)
EXAMPLE_OBJ := $(patsubst $(EXAMPLE_SRC_DIR)/%.cc, $(EXAMPLE_OBJ_DIR)/%.o, $(EXAMPLE_SRC))
EXAMPLE_BIN := $(patsubst $(EXAMPLE_SRC_DIR)/%.cc, $(EXAMPLE_BIN_DIR)/%, $(EXAMPLE_SRC))

# Files of the Google Test
GTEST_INCLUDE := $(wildcard $(GTEST_INCLUDE_DIR)/*.h)
GTEST_OBJ := $(patsubst $(GTEST_SRC_DIR)/%.cc, $(GTEST_OBJ_DIR)/%.o,\
                        $(GTEST_SRC))

# Files of the TileDB tests
TEST_SRC := $(wildcard $(TEST_SRC_DIR)/*.cc)
TEST_OBJ := $(patsubst $(TEST_SRC_DIR)/%.cc, $(TEST_OBJ_DIR)/%.o, $(TEST_SRC))

# Files of the Linear Algebra applications
LA_SRC := $(wildcard $(LA_SRC_DIR)/*.cc)
LA_OBJ := $(patsubst $(LA_SRC_DIR)/%.cc, $(LA_OBJ_DIR)/%.o, $(LA_SRC))
LA_BIN := $(patsubst $(LA_SRC_DIR)/%.cc, $(LA_BIN_DIR)/%, $(LA_SRC))

# Files of the distributed applications
RVMA_SRC := $(wildcard $(RVMA_SRC_DIR)/*.c)
RVMA_OBJ := $(patsubst $(RVMA_SRC_DIR)/%.c, $(RVMA_OBJ_DIR)/%.o, $(RVMA_SRC))
RVMA_BIN := $(patsubst $(RVMA_SRC_DIR)/%.c, $(RVMA_BIN_DIR)/%, $(RVMA_SRC))

# Files for the HTML version of the Manpages
MANPAGES_MAN := $(wildcard $(MANPAGES_MAN_DIR)/*)
MANPAGES_HTML := $(patsubst $(MANPAGES_MAN_DIR)/%,\
                            $(MANPAGES_HTML_DIR)/%.html, $(MANPAGES_MAN)) 

###################
# General Targets #
###################

.PHONY: core gtest test doc clean_core clean_gtest variant example \
        clean_test clean_tiledb_cmd clean_la clean_variant clean_example clean

all: core libtiledb tiledb_cmd gtest test variant example 

core: $(CORE_OBJ) 

libtiledb: core $(CORE_LIB_DIR)/libtiledb.$(SHLIB_EXT)

tiledb_cmd: core $(TILEDB_CMD_OBJ) $(TILEDB_CMD_BIN)

la: core $(LA_OBJ) $(LA_BIN_DIR)/example_transpose

rvma: core $(RVMA_OBJ) #$(RVMA_BIN_DIR)/simple_test

html: $(MANPAGES_HTML)

doc: doxyfile.inc html

ifdef HTSDIR
include $(HTSDIR)/htslib.mk
endif

variant: $(VARIANT_OBJ) $(VARIANT_BIN_DIR)/libtiledb_variant.a

example: $(EXAMPLE_BIN) $(EXAMPLE_OBJ)

gtest: $(GTEST_OBJ_DIR)/gtest-all.o

test: $(TEST_OBJ)

clean: clean_core clean_libtiledb clean_tiledb_cmd clean_gtest \
       clean_test clean_doc clean_variant clean_example 

########
# Core #
########

# --- Compilation and dependency genration --- #

-include $(CORE_OBJ:%.o=%.d)

$(CORE_OBJ_DIR)/%.o: $(CORE_SRC_DIR)/%.cc
	@mkdir -p $(dir $@) 
	@echo "Compiling $<"
	@$(CXX) $(CPPFLAGS) $(CORE_INCLUDE_PATHS) $(OPENMP_INCLUDE_PATHS) \
                $(MPI_INCLUDE_PATHS) -c $< -o $@
	@$(CXX) $(CPPFLAGS) -MM $(CORE_INCLUDE_PATHS) $< > $(@:.o=.d)
	@mv -f $(@:.o=.d) $(@:.o=.d.tmp)
	@sed 's|.*:|$@:|' < $(@:.o=.d.tmp) > $(@:.o=.d)
	@rm -f $(@:.o=.d.tmp)

# --- Cleaning --- #

clean_core: 
	@echo 'Cleaning core'
	@rm -rf $(CORE_OBJ_DEB_DIR)/* $(CORE_OBJ_REL_DIR)/* \
                $(CORE_BIN_DEB_DIR)/* $(CORE_BIN_REL_DIR)/*

#############
# libtiledb #
#############

-include $(CORE_OBJ:%.o=%.d)

# --- Linking --- #

ifeq ($(0S), Darwin)
  SHLIB_FLAGS = -dynamiclib
else
  SHLIB_FLAGS = -shared
endif

ifeq ($(SHLIB_EXT), so)
  SONAME = -Wl,-soname=libtiledb.so
else
  SONAME =
endif

$(CORE_LIB_DIR)/libtiledb.$(SHLIB_EXT): $(CORE_OBJ)
	@mkdir -p $(CORE_LIB_DIR)
	@echo "Creating libtiledb.$(SHLIB_EXT)"
<<<<<<< HEAD
	@$(CXX) $(SHLIB_FLAGS) $(SONAME) -o $@ $^
	ar rcs $(CORE_LIB_DIR)/libtiledb.a $^
=======
	@$(CXX) $(SHLIB_FLAGS) $(SONAME) $(ZLIB) -o $@ $^
>>>>>>> 32b215a6

# --- Cleaning --- #

clean_libtiledb:
	@echo "Cleaning libtiledb.$(SHLIB_EXT)"
	@rm -rf $(CORE_LIB_DEB_DIR)/* $(CORE_LIB_REL_DIR)/*

##############
# TileDB_cmd #
##############

# --- Compilation and dependency genration --- #

-include $(TILEDB_CMD_OBJ:.o=.d)

$(TILEDB_CMD_OBJ_DIR)/%.o: $(TILEDB_CMD_SRC_DIR)/%.cc
	@mkdir -p $(TILEDB_CMD_OBJ_DIR)
	@echo "Compiling $<"
	@$(CXX) $(CPPFLAGS) $(TILEDB_CMD_INCLUDE_PATHS) $(CORE_INCLUDE_PATHS) -c $< -o $@
	@$(CXX) $(CPPFLAGS) -MM $(TILEDB_CMD_INCLUDE_PATHS) \
                    $(CORE_INCLUDE_PATHS) $< > $(@:.o=.d)
	@mv -f $(@:.o=.d) $(@:.o=.d.tmp)
	@sed 's|.*:|$@:|' < $(@:.o=.d.tmp) > $(@:.o=.d)
	@rm -f $(@:.o=.d.tmp)

# --- Linking --- #

$(TILEDB_CMD_BIN_DIR)/%: $(TILEDB_CMD_OBJ_DIR)/%.o $(CORE_OBJ)
	@mkdir -p $(TILEDB_CMD_BIN_DIR)
	@echo "Creating $@"
	@$(CXX) $(OPENMP_LIB_PATHS) $(OPENMP_LIB) $(MPI_LIB_PATHS) $(MPI_LIB) \
                -o $@ $^ $(ZLIB)

# --- Cleaning --- #

clean_tiledb_cmd:
	@echo 'Cleaning tiledb_cmd'
	@rm -f $(TILEDB_CMD_OBJ_DEB_DIR)/* $(TILEDB_CMD_OBJ_REL_DIR)/* \
               $(TILEDB_CMD_BIN_DEB_DIR)/* $(TILEDB_CMD_BIN_REL_DIR)/*
 
######
# LA #
######

# --- Compilation and dependency genration --- #

# -include $(LA_OBJ:.o=.d)

# $(LA_OBJ_DIR)/%.o: $(LA_SRC_DIR)/%.cc
# 	@test -d $(LA_OBJ_DIR) || mkdir -p $(LA_OBJ_DIR)
# 	@echo "Compiling $<"
# 	@$(CXX) $(CPPFLAGS) $(LA_INCLUDE_PATHS) $(CORE_INCLUDE_PATHS) -c $< -o $@
# 	@$(CXX) $(CPPFLAGS) -MM $(CORE_INCLUDE_PATHS) $(LA_INCLUDE_PATHS) $< > $(@:.o=.d)
# 	@mv -f $(@:.o=.d) $(@:.o=.d.tmp)
# 	@sed 's|.*:|$@:|' < $(@:.o=.d.tmp) > $(@:.o=.d)
# 	@rm -f $(@:.o=.d.tmp)

# --- Linking --- #

# $(LA_BIN_DIR)/example_transpose: $(LA_OBJ) $(CORE_OBJ)
#	@mkdir -p $(LA_BIN_DIR)
#	@echo "Creating example_transpose"
#	@$(CXX) $(OPENMP_LIB_PATHS) $(OPENMP_LIB) $(MPI_LIB_PATHS) $(MPI_LIB) \
#               -o $@ $^

# --- Cleaning --- #

# clean_la:
#	@echo 'Cleaning la'
#	@rm -f $(LA_OBJ_DIR)/* $(LA_BIN_DIR)/* 

###############
# Variant specific part of TileDB #
###############

# --- Compilation and dependency genration --- #

-include $(VARIANT_OBJ:.o=.d)

$(VARIANT_OBJ_DIR)/%.o: $(VARIANT_SRC_DIR)/%.cc
	@mkdir -p $(dir $@) 
	@echo "Compiling $<"
	@$(CXX) $(CPPFLAGS) $(CORE_INCLUDE_PATHS) $(OPENMP_INCLUDE_PATHS) \
                $(MPI_INCLUDE_PATHS) $(VARIANT_INCLUDE_PATHS) -c $< -o $@
	@$(CXX) $(CPPFLAGS) -MM $(CORE_INCLUDE_PATHS) $(VARIANT_INCLUDE_PATHS) $< > $(@:.o=.d)
	@mv -f $(@:.o=.d) $(@:.o=.d.tmp)
	@sed 's|.*:|$@:|' < $(@:.o=.d.tmp) > $(@:.o=.d)
	@rm -f $(@:.o=.d.tmp)

$(VARIANT_BIN_DIR)/libtiledb_variant.a: $(CORE_OBJ) $(VARIANT_OBJ)
	@test -d $(VARIANT_BIN_DIR) || mkdir -p $(VARIANT_BIN_DIR)
	ar rcs $@ $^

clean_variant:
	rm -f $(VARIANT_OBJ_DIR)/* $(VARIANT_BIN_DIR)/* 

########
# RVMA #
########

# --- Compilation and dependency genration --- #

# -include $(RVMA_OBJ:.o=.d)

# $(RVMA_OBJ_DIR)/%.o: $(RVMA_SRC_DIR)/%.c
# 	@test -d $(RVMA_OBJ_DIR) || mkdir -p $(RVMA_OBJ_DIR)
# 	@echo "Compiling $<"
# 	@$(CXX) $(CPPFLAGS) $(RVMA_INCLUDE_PATHS) $(CORE_INCLUDE_PATHS) -c $< -o $@
# 	@$(CXX) $(CPPFLAGS) -MM $(CORE_INCLUDE_PATHS) $(RVMA_INCLUDE_PATHS) $< > $(@:.o=.d)
# 	@mv -f $(@:.o=.d) $(@:.o=.d.tmp)
# 	@sed 's|.*:|$@:|' < $(@:.o=.d.tmp) > $(@:.o=.d)
# 	@rm -f $(@:.o=.d.tmp)

# $(RVMA_BIN_DIR)/simple_test: $(RVMA_OBJ) $(CORE_OBJ)
# 	@mkdir -p $(RVMA_BIN_DIR)
# 	@echo "Creating simple_test"
# 	@$(CXX) $(OPENMP_LIB_PATHS) $(OPENMP_LIB) $(MPI_LIB_PATHS) $(MPI_LIB) \
#                -o $@ $^

# --- Cleaning --- #

# clean_rvma:
#	@echo 'Cleaning RVMA'
#	@rm -f $(RVMA_OBJ_DIR)/* $(RVMA_BIN_DIR)/*

############
# Examples #
############

# --- Compilation and dependency genration --- #

-include $(EXAMPLE_OBJ:.o=.d)

$(EXAMPLE_OBJ_DIR)/%.o: $(EXAMPLE_SRC_DIR)/%.cc
	@mkdir -p $(dir $@) 
	@echo "Compiling $<"
	@$(CXX) $(CPPFLAGS) $(CORE_INCLUDE_PATHS) $(OPENMP_INCLUDE_PATHS) \
                $(MPI_INCLUDE_PATHS) $(VARIANT_INCLUDE_PATHS) $(EXAMPLE_INCLUDE_PATHS) -c $< -o $@
	@$(CXX) $(CPPFLAGS) -MM $(CORE_INCLUDE_PATHS) $(VARIANT_INCLUDE_PATHS) $(EXAMPLE_INCLUDE_PATHS) $< > $(@:.o=.d)
	@mv -f $(@:.o=.d) $(@:.o=.d.tmp)
	@sed 's|.*:|$@:|' < $(@:.o=.d.tmp) > $(@:.o=.d)
	@rm -f $(@:.o=.d.tmp)

#Linking
$(EXAMPLE_BIN_DIR)/%: $(EXAMPLE_OBJ_DIR)/%.o $(VARIANT_BIN_DIR)/libtiledb_variant.a
	@test -d $(EXAMPLE_BIN_DIR) || mkdir -p $(EXAMPLE_BIN_DIR)
	$(CXX) $(LINKFLAGS) -o $@ $< $(STATIC_LINK_VARIANT_LIBRARY) $(LDFLAGS)

clean_example:
	rm -f $(EXAMPLE_OBJ_DIR)/* $(EXAMPLE_BIN_DIR)/* 

###############
# Google Test #
###############

# --- Compilation --- #

$(GTEST_OBJ_DIR)/gtest-all.o: gtest/src/gtest-all.cc \
                              $(wildcard gtest/include/gtest/*.h)
	@test -d $(GTEST_OBJ_DIR) || mkdir -p $(GTEST_OBJ_DIR)
	@echo "Compiling $<"
	@$(CXX) -isystem $(GTEST_INCLUDE_DIR) -I$(GTEST_DIR) \
                -pthread -c $< -o $@

# --- Cleaning --- #

clean_gtest:
	@echo "Cleaning gtest"
	@rm -f $(GTEST_OBJ_DIR)/* $(GTEST_BIN_DIR)/* 

################
# TileDB Tests #
################

# Coming up soon...

# --- Cleaning --- #

clean_test:
	@echo "Cleaning test"
	@rm -f $(TEST_OBJ_DIR)/* $(TEST_BIN_DIR)/* 

################################
# Documentation (with Doxygen) #
################################

doxyfile.inc: $(CORE_INCLUDE) $(TILEDB_CMD_INCLUDE) $(LA_INCLUDE)
	@echo 'Creating Doxygen documentation'
	@echo INPUT = $(DOXYGEN_DIR)/mainpage.dox $(CORE_INCLUDE) \
                      $(TILEDB_CMD_INCLUDE) $(LA_INCLUDE) > doxyfile.inc
	@echo FILE_PATTERNS = *.h >> doxyfile.inc
	@doxygen Doxyfile.mk > Doxyfile.log 2>&1

$(MANPAGES_HTML_DIR)/%.html: $(MANPAGES_MAN_DIR)/%
	@echo 'Converting $< to HTML'
	@mkdir -p $(MANPAGES_HTML_DIR)
	@man2html $< > $@

# --- Cleaning --- #

clean_doc:
	@echo "Cleaning documentation"
	@rm -f doxyfile.inc
	@rm -f $(MANPAGES_HTML)
<|MERGE_RESOLUTION|>--- conflicted
+++ resolved
@@ -182,7 +182,6 @@
 # --- Libs --- #
 MPI_LIB = -lmpi
 OPENMP_LIB = -fopenmp 
-ZLIB = -lz
 
 # --- File Extensions --- #
 ifeq ($(OS), Darwin)
@@ -324,12 +323,8 @@
 $(CORE_LIB_DIR)/libtiledb.$(SHLIB_EXT): $(CORE_OBJ)
 	@mkdir -p $(CORE_LIB_DIR)
 	@echo "Creating libtiledb.$(SHLIB_EXT)"
-<<<<<<< HEAD
-	@$(CXX) $(SHLIB_FLAGS) $(SONAME) -o $@ $^
+	@$(CXX) $(SHLIB_FLAGS) $(SONAME) -o $@ $^ $(LDFLAGS)
 	ar rcs $(CORE_LIB_DIR)/libtiledb.a $^
-=======
-	@$(CXX) $(SHLIB_FLAGS) $(SONAME) $(ZLIB) -o $@ $^
->>>>>>> 32b215a6
 
 # --- Cleaning --- #
 
@@ -361,7 +356,7 @@
 	@mkdir -p $(TILEDB_CMD_BIN_DIR)
 	@echo "Creating $@"
 	@$(CXX) $(OPENMP_LIB_PATHS) $(OPENMP_LIB) $(MPI_LIB_PATHS) $(MPI_LIB) \
-                -o $@ $^ $(ZLIB)
+                -o $@ $^ $(LDFLAGS)
 
 # --- Cleaning --- #
 
