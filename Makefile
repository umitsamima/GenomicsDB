--- conflicted
+++ resolved
@@ -15,16 +15,6 @@
 
 # --- Debug/Release mode handler --- #
 BUILD ?= debug 
-<<<<<<< HEAD
-CFLAGS = 
-LINKFLAGS=
-ifeq ($(BUILD),debug)
-  CFLAGS+= -g -gdwarf-2 -g3 -DDEBUG
-  LINKFLAGS+=-g -gdwarf-2 -g3
-endif
-ifeq ($(BUILD),release)
-  CFLAGS += -DNDEBUG -O3 -fvisibility=hidden
-=======
 
 ifeq ($(BUILD),debug)
 # CFLAGS += -DDEBUG -Wall -O0 -g
@@ -33,8 +23,7 @@
 endif
 
 ifeq ($(BUILD),release)
-  CFLAGS += -DNDEBUG -O3 
->>>>>>> 1a72d081
+  CFLAGS += -DNDEBUG -O3 -fvisibility=hidden
   LINKFLAGS+=-O3
 endif
 
@@ -46,11 +35,7 @@
 endif
 
 ifeq ($(GNU_PARALLEL),1)
-<<<<<<< HEAD
-  CFLAGS += -fopenmp -DGNU_PARALLEL
-=======
   CFLAGS += -DGNU_PARALLEL
->>>>>>> 1a72d081
 endif
 
 # --- Compilers --- #
@@ -62,13 +47,8 @@
 #MPIPATH = #/opt/mpich/dev/intel/default/bin/
 CC  = $(MPIPATH)mpicc
 CXX = $(MPIPATH)mpicxx
-<<<<<<< HEAD
-CPPFLAGS=-std=c++11 -fPIC $(LFS_CFLAGS) $(CFLAGS)
-LDFLAGS=
-=======
 CPPFLAGS=-std=c++11 -fPIC -fvisibility=hidden \
       $(LFS_CFLAGS) $(CFLAGS)
->>>>>>> 1a72d081
 
 #HTSDIR=../../htslib
 
@@ -90,11 +70,7 @@
 endif
 
 ifdef VERBOSE
-<<<<<<< HEAD
-  CPPFLAGS+= -DVERBOSE=$(VERBOSE)
-=======
     CPPFLAGS+= -DVERBOSE=$(VERBOSE)
->>>>>>> 1a72d081
 endif
 
 # --- Directories --- #
@@ -206,11 +182,7 @@
 # --- Libs --- #
 MPI_LIB = -lmpi
 OPENMP_LIB = -fopenmp 
-<<<<<<< HEAD
-LINKFLAGS+=-fopenmp
-=======
 ZLIB = -lz
->>>>>>> 1a72d081
 
 # --- File Extensions --- #
 ifeq ($(OS), Darwin)
