/**
 * @file   tile.cc
 * @author Stavros Papadopoulos <stavrosp@csail.mit.edu>
 *
 * @section LICENSE
 *
 * The MIT License
 *
 * Copyright (c) 2014 Stavros Papadopoulos <stavrosp@csail.mit.edu>
 *
 * Permission is hereby granted, free of charge, to any person obtaining a copy
 * of this software and associated documentation files (the "Software"), to deal
 * in the Software without restriction, including without limitation the rights
 * to use, copy, modify, merge, publish, distribute, sublicense, and/or sell
 * copies of the Software, and to permit persons to whom the Software is
 * furnished to do so, subject to the following conditions:
 *
 * The above copyright notice and this permission notice shall be included in
 * all copies or substantial portions of the Software.
 *
 * THE SOFTWARE IS PROVIDED "AS IS", WITHOUT WARRANTY OF ANY KIND, EXPRESS OR
 * IMPLIED, INCLUDING BUT NOT LIMITED TO THE WARRANTIES OF MERCHANTABILITY,
 * FITNESS FOR A PARTICULAR PURPOSE AND NONINFRINGEMENT. IN NO EVENT SHALL THE
 * AUTHORS OR COPYRIGHT HOLDERS BE LIABLE FOR ANY CLAIM, DAMAGES OR OTHER
 * LIABILITY, WHETHER IN AN ACTION OF CONTRACT, TORT OR OTHERWISE, ARISING FROM,
 * OUT OF OR IN CONNECTION WITH THE SOFTWARE OR THE USE OR OTHER DEALINGS IN
 * THE SOFTWARE.
 *
 * @section DESCRIPTION
 *
 * This file implements useful (global) functions.
 */

#include "utils.h"
#include <algorithm>
#include <assert.h>
#include <ctype.h>
#include <dirent.h>
#include <fcntl.h>
#include <iostream>
#include <stdio.h>
#include <stdlib.h>
#include <string.h>
#include <sys/stat.h>
#include <time.h>
#include <unistd.h>

bool ends_with(const std::string& value, const std::string& ending) {
  if (ending.size() > value.size())
    return false;
  return std::equal(ending.rbegin(), ending.rend(), value.rbegin());
}

std::string absolute_path(const std::string& path) {
  if(path[0] == '~') 
    return std::string(getenv("HOME")) + path.substr(1, path.size()-1);
  else
    return path;
}

template<class T>
void convert(const double* a, T* b, int size) {
  for(int i=0; i<size; ++i) {
    b[i] = T(a[i]);
  }
}

int create_directory(const std::string& dirname) {
  // If the directory does not exist, create it
  if(!is_dir(dirname))  
    return mkdir(dirname.c_str(), S_IRWXU);
}

void delete_directory(const std::string& dirname)  {
  std::string filename; 

  struct dirent *next_file;
  DIR* dir = opendir(dirname.c_str());
  
  // If the directory does not exist, exit
  if(dir == NULL)
    return;

  while((next_file = readdir(dir))) {
    if(strcmp(next_file->d_name, ".") == 0 ||
       strcmp(next_file->d_name, "..") == 0)
      continue;
    filename = dirname + "/" + next_file->d_name;
    remove(filename.c_str());
  } 
  
  closedir(dir);
  rmdir(dirname.c_str());
}

template<class T>
bool duplicates(const std::vector<T>& v) {
  std::set<T> s(v.begin(), v.end());

  return s.size() != v.size(); 
}

void expand_buffer(void*& buffer, size_t size) {
  void* temp = malloc(2*size);
  memcpy(temp, buffer, size);
  free(buffer);
  buffer = temp;
}

<<<<<<< HEAD
=======
bool empty_directory(const std::string& dirname)  {
  struct dirent *next_file;
  DIR* dir = opendir(dirname.c_str());
  
  // If the directory does not exist, exit
  if(dir == NULL)
    return true;

  int n = 0;

  while((next_file = readdir(dir))) {
    if(strcmp(next_file->d_name, ".") == 0 ||
       strcmp(next_file->d_name, "..") == 0)
      continue;
    n = 1;
    break;
  } 
  
  closedir(dir);

  return (n == 0) ? true : false;
}

>>>>>>> e354d42d
void expand_mbr(const ArraySchema* array_schema,
                const void* coords, void* mbr) {
  // For easy reference
  int attribute_num = array_schema->attribute_num();
  int dim_num = array_schema->dim_num();
  const std::type_info* type = array_schema->type(attribute_num);

  if(*type == typeid(int)) 
    expand_mbr(static_cast<const int*>(coords), 
               static_cast<int*>(mbr), dim_num);
  else if(*type == typeid(int64_t)) 
    expand_mbr(static_cast<const int64_t*>(coords), 
               static_cast<int64_t*>(mbr), dim_num);
  else if(*type == typeid(float)) 
    expand_mbr(static_cast<const float*>(coords), 
               static_cast<float*>(mbr), dim_num);
  else if(*type == typeid(double)) 
    expand_mbr(static_cast<const double*>(coords), 
               static_cast<double*>(mbr), dim_num);
}

template<class T>
void expand_mbr(const T* coords, T* mbr, int dim_num) {
  if(mbr == NULL) { 
    mbr = new T[2*dim_num];

    for(int i=0; i<dim_num; ++i) {
      mbr[2*i] = coords[i]; 
      mbr[2*i+1] = coords[i]; 
    }
  } else {
    for(int i=0; i<dim_num; ++i) {
      // Update lower bound on dimension i
      if(mbr[2*i] > coords[i])
        mbr[2*i] = coords[i];

      // Update upper bound on dimension i
      if(mbr[2*i+1] < coords[i])
        mbr[2*i+1] = coords[i];   
    }	
  }
}

size_t file_size(const std::string& filename) {
  // Open file
  int fd = open(filename.c_str(), O_RDONLY);
  assert(fd != -1);

  // Get size
  struct stat st;
  fstat(fd, &st);
  size_t size = st.st_size;

  // Close file
  close(fd);

  return size;
}

std::string get_date() {
  time_t timer;
  char buffer[26];
  struct tm* tm_info;
  
  time(&timer);
  tm_info = localtime(&timer);

  strftime(buffer, 26, "%Y-%m-%d %H:%M:%S", tm_info);

  return std::string(buffer);
}

std::vector<std::string> get_filenames(const std::string& dirname) {
  std::vector<std::string> filenames; 
  std::string filename;

  struct dirent *next_file;
  DIR* dir = opendir(dirname.c_str());
  
  // If the directory does not exist, exit
  if(dir == NULL)
    return filenames;

  while((next_file = readdir(dir))) {
    if(strcmp(next_file->d_name, ".") == 0 ||
       strcmp(next_file->d_name, "..") == 0)
      continue;
    filename = dirname + "/" + next_file->d_name;
    if(is_file(filename))
      filenames.push_back(next_file->d_name);
  } 
  
  closedir(dir);

  return filenames;
}

void init_mbr(const ArraySchema* array_schema,
              const void* coords, void*& mbr) {
  // For easy reference
  int attribute_num = array_schema->attribute_num();
  int dim_num = array_schema->dim_num();
  const std::type_info* type = array_schema->type(attribute_num);

  if(*type == typeid(int)) 
    init_mbr(static_cast<const int*>(coords), 
             static_cast<int*>(mbr), dim_num);
  else if(*type == typeid(int64_t)) 
    init_mbr(static_cast<const int64_t*>(coords), 
             static_cast<int64_t*>(mbr), dim_num);
  else if(*type == typeid(float)) 
    init_mbr(static_cast<const float*>(coords), 
             static_cast<float*>(mbr), dim_num);
  else if(*type == typeid(double)) 
    init_mbr(static_cast<const double*>(coords), 
             static_cast<double*>(mbr), dim_num);
}

template<class T>
void init_mbr(const T* coords, T* mbr, int dim_num) {
  for(int i=0; i<dim_num; ++i) {
    mbr[2*i] = coords[i]; 
    mbr[2*i+1] = coords[i]; 
  }
}

template<class T>
bool inside_range(const T* point, const T* range, int dim_num) {
  for(int i=0; i<dim_num; ++i) {
    if(point[i] < range[2*i] || point[i] > range[2*i+1])
      return false;
  }
  return true;
}

template<class T>
bool intersect(const std::vector<T>& v1, const std::vector<T>& v2) {
  std::set<T> s1(v1.begin(), v1.end());
  std::set<T> s2(v2.begin(), v2.end());
  std::vector<T> intersect;
  std::set_intersection(s1.begin(), s1.end(),
                        s2.begin(), s2.end(),
                        std::back_inserter(intersect));

  return intersect.size() != 0; 
}

template<>
bool is_del(char v) {
  return v == DEL_CHAR;
}

template<>
bool is_del(int v) {
  return v == DEL_INT;
}

template<>
bool is_del(int64_t v) {
  return v == DEL_INT64_T;
}

template<>
bool is_del(float v) {
  return v == DEL_FLOAT;
}

template<>
bool is_del(double v) {
  return v == DEL_DOUBLE;
}

bool is_dir(const std::string& dirname) {
  std::string path = absolute_path(dirname);

  struct stat st;
  return stat(path.c_str(), &st) == 0 && S_ISDIR(st.st_mode);
}

bool is_file(const std::string& filename) {
  std::string path = absolute_path(filename);

  struct stat st;
  return (stat(path.c_str(), &st) == 0)  && !S_ISDIR(st.st_mode);
}

bool is_integer(const char* s) {
  int i=0;
  if(s[0] == '+' || s[0] == '-')
    i = 1; // Skip the first character if it is the sign

  for(; s[i] != '\0'; ++i) {
    if(!isdigit(s[i]))
      return false;
  }

  return true;
}

bool is_non_negative_integer(const char* s) {
  int i=0;

  if(s[0] == '-')
    return false;

  if(s[0] == '+')
    i = 1; // Skip the first character if it is the sign

  for(; s[i] != '\0'; ++i) {
    if(!isdigit(s[i]))
      return false;
  }

  return true;
}

bool is_positive_integer(const char* s) {
  int i=0;

  if(s[0] == '-') // negative
    return false;

  if(s[0] == '0' && s[1] == '\0') // equal to 0
    return false; 

  if(s[0] == '+')
    i = 1; // Skip the first character if it is the + sign

  for(; s[i] != '\0'; ++i) {
    if(!isdigit(s[i]))
      return false;
  }

  return true;
}

template<>
bool is_null(char v) {
  return v == NULL_CHAR;
}

template<>
bool is_null(int v) {
  return v == NULL_INT;
}

template<>
bool is_null(int64_t v) {
  return v == NULL_INT64_T;
}

template<>
bool is_null(float v) {
  return v == NULL_FLOAT;
}

template<>
bool is_null(double v) {
  return v == NULL_DOUBLE;
}

bool is_real(const char* s) {
  bool decimal_point_seen = false;
  int i=0;
  if(s[0] == '+' || s[0] == '-')
    i = 1; // Skip the first character if it is the sign

  for(; s[i] != '\0'; ++i) {
    if(s[i] == '.') {
      if(!decimal_point_seen) 
        decimal_point_seen = true;
      else
        return false;
    } else if(!isdigit(s[i]))
      return false;
  }

  return true;
}

bool is_valid_name(const char* s) {
  for(int i=0; s[i] != '\0'; ++i) {
    if(!isalnum(s[i]) && s[i] != '_')
      return false;
  }

  return true;
}

void log_error(const std::string& err_msg) {
  int fd = open(ERROR_LOG_FILENAME, O_WRONLY | O_APPEND | O_CREAT | O_SYNC,  
                S_IRWXU);
  assert(fd != -1);
  if(fd == -1)
    return;

  std::string date = get_date();
  std::string log = std::string("[") + date + "] " + err_msg + "\n";
  write(fd, log.c_str(), log.size());

  close(fd);
}

template<class T>
bool no_duplicates(const std::vector<T>& v) {
  std::set<T> s(v.begin(), v.end());

  return s.size() == v.size(); 
}

template<class T>
std::pair<bool, bool> overlap(const T* r1, const T* r2, int dim_num) {
  // Overlap type per dimension
  bool* partial = new bool[dim_num];
  bool* full = new bool[dim_num];

  bool overlap = true; // True if the inputs overlap (partially or fully)
  bool full_overlap = true; // True if the inputs fully overlap   

  // Determine overlap per dimension
  for(int j=0; j<dim_num; ++j) {
    partial[j] = false;
    full[j] = false;
    if(r1[2*j] >= r2[2*j] && r1[2*j+1] <= r2[2*j+1])
      full[j] = true;
    else if(r2[2*j] >= r1[2*j] && r2[2*j] <= r1[2*j+1] || 
            r2[2*j+1] >= r1[2*j] && r2[2*j+1] <= r1[2*j+1])
      partial[j] = true;
  }

  // Determine overlap
  for(int j=0; j<dim_num; j++) {
    if(!partial[j] && !full[j]) {
      overlap = false;
      break;
    }
  
    if(partial[j])
      full_overlap = false;
  }

  delete [] partial;
  delete [] full;

  return std::pair<bool, bool>(overlap, full_overlap);
}

template<class T>
std::vector<T> rdedup(const std::vector<T>& v) {
  std::vector<T> deduped_v;
  int v_size = v.size();
  std::set<T> s;
  bool* dup = new bool[v_size];

  for(int i=v_size-1; i>=0; --i) {
    dup[i] = false;
    if(s.find(v[i]) == s.end()) 
      s.insert(v[i]);
    else
      dup[i] = true;
  }

  for(int i=0; i<v_size; ++i) 
    if(!dup[i])
      deduped_v.push_back(v[i]);

  delete [] dup; 

  return deduped_v; 
}

template<class T>
std::vector<T> sort_dedup(const std::vector<T>& v) {
  std::set<T> s(v.begin(), v.end());
  std::vector<T> deduped_v(s.begin(), s.end());

  return deduped_v; 
}

// Explicit template instantiations
template void convert<int>(const double* a, int* b, int size);
template void convert<int64_t>(const double* a, int64_t* b, int size);
template void convert<float>(const double* a, float* b, int size);
template void convert<double>(const double* a, double* b, int size);

template bool duplicates<char>(const std::vector<char>& v);
template bool duplicates<int>(const std::vector<int>& v);
template bool duplicates<int64_t>(const std::vector<int64_t>& v);
template bool duplicates<float>(const std::vector<float>& v);
template bool duplicates<double>(const std::vector<double>& v);
template bool duplicates<std::string>(const std::vector<std::string>& v);

template void expand_mbr<int>(
    const int* coords, int* mbr, int dim_num);
template void expand_mbr<int64_t>(
    const int64_t* coords, int64_t* mbr, int dim_num);
template void expand_mbr<float>(
    const float* coords, float* mbr, int dim_num);
template void expand_mbr<double>(
    const double* coords, double* mbr, int dim_num);

template void init_mbr<int>(
    const int* coords, int* mbr, int dim_num);
template void init_mbr<int64_t>(
    const int64_t* coords, int64_t* mbr, int dim_num);
template void init_mbr<float>(
    const float* coords, float* mbr, int dim_num);
template void init_mbr<double>(
    const double* coords, double* mbr, int dim_num);

template bool intersect<std::string>(
    const std::vector<std::string>& v1,
    const std::vector<std::string>& v2);

template bool no_duplicates<char>(const std::vector<char>& v);
template bool no_duplicates<int>(const std::vector<int>& v);
template bool no_duplicates<int64_t>(const std::vector<int64_t>& v);
template bool no_duplicates<float>(const std::vector<float>& v);
template bool no_duplicates<double>(const std::vector<double>& v);
template bool no_duplicates<std::string>(const std::vector<std::string>& v);

template std::pair<bool, bool> overlap<int>(
    const int* r1, const int* r2, int dim_num);
template std::pair<bool, bool> overlap<int64_t>(
    const int64_t* r1, const int64_t* r2, int dim_num);
template std::pair<bool, bool> overlap<float>(
    const float* r1, const float* r2, int dim_num);
template std::pair<bool, bool> overlap<double>(
    const double* r1, const double* r2, int dim_num);

template bool inside_range<int>(
    const int* point, const int* range, int dim_num);
template bool inside_range<int64_t>(
    const int64_t* point, const int64_t* range, int dim_num);
template bool inside_range<float>(
    const float* point, const float* range, int dim_num);
template bool inside_range<double>(
    const double* point, const double* range, int dim_num);

template std::vector<char> rdedup(const std::vector<char>& v);
template std::vector<int> rdedup(const std::vector<int>& v);
template std::vector<int64_t> rdedup(const std::vector<int64_t>& v);
template std::vector<float> rdedup(const std::vector<float>& v);
template std::vector<double> rdedup(const std::vector<double>& v);

template std::vector<char> sort_dedup(const std::vector<char>& v);
template std::vector<int> sort_dedup(const std::vector<int>& v);
template std::vector<int64_t> sort_dedup(const std::vector<int64_t>& v);
template std::vector<float> sort_dedup(const std::vector<float>& v);
template std::vector<double> sort_dedup(const std::vector<double>& v);
<|MERGE_RESOLUTION|>--- conflicted
+++ resolved
@@ -107,8 +107,6 @@
   buffer = temp;
 }
 
-<<<<<<< HEAD
-=======
 bool empty_directory(const std::string& dirname)  {
   struct dirent *next_file;
   DIR* dir = opendir(dirname.c_str());
@@ -132,7 +130,6 @@
   return (n == 0) ? true : false;
 }
 
->>>>>>> e354d42d
 void expand_mbr(const ArraySchema* array_schema,
                 const void* coords, void* mbr) {
   // For easy reference
